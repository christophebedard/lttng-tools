--- conflicted
+++ resolved
@@ -487,10 +487,6 @@
 			if (ret) {
 				PERROR("close");
 			}
-<<<<<<< HEAD
-
-=======
->>>>>>> e371dbd9
 		}
 	}
 	for (i = 0; i < 2; i++) {
